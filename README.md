# ![logo](logo.png)

![coverage](coverage.svg) [![Documentation Status](https://readthedocs.org/projects/flirpy/badge/?version=latest)](https://flirpy.readthedocs.io/en/latest/?badge=latest)

flirpy is a Python library to interact with FLIR thermal imaging cameras and images.

It aims to be a one-stop-shop to:

* Interact and query cameras via serial
* Capture raw images
* Convert FLIR file formats (e.g. seq, fff, tmc, tfc) to geotagged readable images
* Convert raw images to radiometric images
* Extract and plot GPS traces from image sequences (e.g. from drones)

The library has been tested with:

* FLIR Tau (serial only)
* FLIR Boson (serial and image capture)
* FLIR Duo Pro R (image post-processing)
* TeAx Fusion Zoom (image post-processing)

Support for the Lepton is coming soon, but will probably be limited to the Raspberry Pi for the time being.

<<<<<<< HEAD
**It is strongly recommended that you use Python 3**. I have tried to ensure that certain functions are portable between Python 2 and 3, mainly those involved with camera communication (for example if you want to use flirpy with ROS, most of the important stuff works). However, some file IO is hit and miss on Python 2 due to differences in regexes. Python 2 is effectively end of life and while I'd like to support both, it's a low priority. Submit a PR if you like!
=======
It is strongly recommended that you use Python 3. I have put some effort into making sure that the library is back-compatible with Python 2, since there are several use-cases (like ROS) where it's important. However, there may be bugs and as Python 2 is EOL in 2020, this is a low priority.
>>>>>>> c2146812

## Library organisation

The library is organised into logical sections:

* `flirpy.camera` contains classes to communicate with FLIR camera cores directly
* `flirpy.io` contains claseses to deal with thermal image formats
* `flirpy.util` contains helper functions e.g. raw conversion

## Utilities

Flirpy includes a convenience utility `split_seqs` for splitting FLIR sequence (SEQ) files.

Once installed, you can run:

```bash
$ split_seqs -h
usage: split_seqs [-h] [-o OUTPUT] -i INPUT [-v VERBOSITY]

Split all files in folder.

optional arguments:
  -h, --help            show this help message and exit
  -o OUTPUT, --output OUTPUT
                        Output folder
  -i INPUT, --input INPUT
                        Input file mask
  -v VERBOSITY, --verbosity VERBOSITY
                        Logging level
```

`split_seqs` accepts either a directory, a specific filename, or a wildcard string (e.g. `"./my/data/flight_*.SEQ"`). If you use wildcards, be sure to enclose the argument in quotes, otherwise your shell will expand the wildcard before running the program and confuse it. If you specify a directoy, all SEQ files in that diretory will be used.

Files will be extracted to folders with the same base name as the SEQ file, for example `20180101_1030.SEQ` will be extracted to `20180101_1030`, etc. By default the splitter will three kinds of files, separated by subfolder.

* Raw (FFF) files with metadata text files
* Radiometric 16-bit tiff images
* Preview 8-bit RGB representations of the radiometric data

The tiff images will be geotagged if GPS information is present in the raw data.

Output images are numbered. If SEQ file 1 contains 1800 frames, the first frame from SEQ file 2 will be numbered 1800.

## Installation

Flirpy has been tested with Python 3 and _may_ work on Python 2. It is always recommended that you install packages inside a virtualenv or Conda environment.

Either install using `pip` locally (flirpy is not on PyPi yet) by cloning the repository and running:

``` bash
pip install .
```

Or:

``` bash
python setup.py install
```

Using `pip` is preferable, as it will let you uninstall the package if you need.

flirpy is distributed with a copy of [Exiftool](https://sno.phy.queensu.ca/~phil/exiftool/) which is used to extract metadata from certain file formats.

### Installation on ARM (e.g. Raspberry Pi)

Flirpy mostly works well, and has been tested, on the Raspberry Pi. If you're building from scratch, you need to install a few things manually. Try to use Python 3 if you can.

It's recommended that you first install the Python dependencies using `pip` in combination with [piwheels](https://www.piwheels.org/). For whatever reason, `setuptools` does not find these files, so it will fail if e.g. OpenCV isn't installed already. Once you've set up piwheels (it should be automatic on Raspbian if you've installed pip3) run:

``` bash
pip3 install -r requirements.txt
```

You may need to install some dependencies for OpenCV, for example `libjasper-dev`.

You should also install Exiftool manually with `sudo apt install exiftool`.

## Tests

To run the test suite:

``` bash
pip install pytest pytest-cov
pytest --cov=flirpy test
```

Some tests are hardware dependent, e.g. for cameras, so expect them to fail unless you own and have a camera to try them with. Hardware tests are skipped by default if the requisite camera is not plugged in.

<<<<<<< HEAD
The repository includes some small representative examples of image files (e.g. SEQ). It is tested and is routinely used with flight data from FLIR Duo cameras, so larger files aren't a problem, but they're too large to include in the repository.
=======
The repository includes some small representative examples of image files (e.g. SEQ). It is tested and is routinely used with flight data from FLIR Duo cameras, so larger files aren't a problem, but they're too large to include in the repository.

If you're testing on Python 2:
```bash
pip install pytest pytest-cov backports.tempfile
pytest --cov=flirpy test
```



>>>>>>> c2146812
<|MERGE_RESOLUTION|>--- conflicted
+++ resolved
@@ -21,11 +21,7 @@
 
 Support for the Lepton is coming soon, but will probably be limited to the Raspberry Pi for the time being.
 
-<<<<<<< HEAD
 **It is strongly recommended that you use Python 3**. I have tried to ensure that certain functions are portable between Python 2 and 3, mainly those involved with camera communication (for example if you want to use flirpy with ROS, most of the important stuff works). However, some file IO is hit and miss on Python 2 due to differences in regexes. Python 2 is effectively end of life and while I'd like to support both, it's a low priority. Submit a PR if you like!
-=======
-It is strongly recommended that you use Python 3. I have put some effort into making sure that the library is back-compatible with Python 2, since there are several use-cases (like ROS) where it's important. However, there may be bugs and as Python 2 is EOL in 2020, this is a low priority.
->>>>>>> c2146812
 
 ## Library organisation
 
@@ -114,17 +110,10 @@
 
 Some tests are hardware dependent, e.g. for cameras, so expect them to fail unless you own and have a camera to try them with. Hardware tests are skipped by default if the requisite camera is not plugged in.
 
-<<<<<<< HEAD
-The repository includes some small representative examples of image files (e.g. SEQ). It is tested and is routinely used with flight data from FLIR Duo cameras, so larger files aren't a problem, but they're too large to include in the repository.
-=======
 The repository includes some small representative examples of image files (e.g. SEQ). It is tested and is routinely used with flight data from FLIR Duo cameras, so larger files aren't a problem, but they're too large to include in the repository.
 
 If you're testing on Python 2:
 ```bash
 pip install pytest pytest-cov backports.tempfile
 pytest --cov=flirpy test
-```
-
-
-
->>>>>>> c2146812
+```