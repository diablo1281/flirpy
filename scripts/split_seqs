--- conflicted
+++ resolved
@@ -139,12 +139,7 @@
                 res, frame = cap.read()
 
                 if res:
-<<<<<<< HEAD
-                    out_path = os.path.join(output_folder, "rgb", "rgb_frame_{:06d}.jpg".format(get_frame_number(rgb_frame)))
-=======
-
                     out_path = os.path.join(output_folder, "rgb", "frame_{:06d}.jpg".format(get_frame_number(rgb_frame)))
->>>>>>> 8cdb694d
                     cv2.imwrite(out_path, frame, [cv2.IMWRITE_JPEG_QUALITY, args.jpeg_quality])
 
                     rgb_frame += 1
